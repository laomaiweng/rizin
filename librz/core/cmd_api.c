--- conflicted
+++ resolved
@@ -477,15 +477,6 @@
 				input = nstr;
 			}
 		}
-<<<<<<< HEAD
-		rz_list_foreach (cmd->plist, iter, cp) {
-			if (cp->call && cp->call(cmd->data, input)) {
-				free(nstr);
-				return true;
-			}
-		}
-=======
->>>>>>> db04bed5
 		if (!*input) {
 			free(nstr);
 			return -1;

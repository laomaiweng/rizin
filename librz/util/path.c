// SPDX-FileCopyrightText: 2021 Riccardo Schirone <sirmy15@gmail.com>
// SPDX-License-Identifier: LGPL-3.0-only

#include <rz_util/rz_path.h>
#include <rz_util/rz_file.h>
#include <rz_util/rz_sys.h>
#include <rz_util/rz_str.h>

// NOTE: This path is for internal use and it's only valid in non-portable binaries,
// rz_path_bindir should be used to find the prefix during runtime.
#define RZ_BINDIR_PREFIXED RZ_JOIN_2_PATHS(RZ_PREFIX, RZ_BINDIR)

/**
 * \brief Return \p path prefixed by the Rizin install prefix
 *
 * \param path Path to put in the install prefix context or NULL to just get the install prefix
 * \return \p path prefixed by the Rizin install prefix or just the install prefix
 */
RZ_API RZ_OWN char *rz_path_prefix(RZ_NULLABLE const char *path) {
#if RZ_IS_PORTABLE
	char *pid_to_path = rz_sys_pid_to_path(rz_sys_getpid());
	if (!pid_to_path) {
		goto prefix;
	}
	char *bindir = rz_path_realpath(RZ_BINDIR_PREFIXED);
	if (!bindir) {
		goto prefix;
	}

	char *it = rz_file_dirname(pid_to_path);
	free(pid_to_path);

	bool in_bindir = rz_str_endswith(it, rz_file_basename(bindir));
	free(bindir);
	// When rz_path_prefix is called from a unit test or from a
	// not-yet-installed rizin binary this would return the wrong path.
	// In those cases, just return RZ_PREFIX.
	if (in_bindir) {
		for (int i = 0; i < RZ_BINDIR_DEPTH; i++) {
			char *tmp = it;
			it = rz_file_dirname(tmp);
			free(tmp);
		}

		if (rz_file_is_directory(it)) {
			char *result = rz_file_path_join(it, path);
			free(it);
			return result;
		}
	}
<<<<<<< HEAD
=======
	free(it);
>>>>>>> bf33c7eb
prefix:
#endif
	return rz_file_path_join(RZ_PREFIX, path);
}

/**
 * \brief Return the directory where include files are placed
 */
RZ_API RZ_OWN char *rz_path_incdir(void) {
	return rz_path_prefix(RZ_INCDIR);
}

/**
 * \brief Return the directory where the Rizin binaries are placed
 */
RZ_API RZ_OWN char *rz_path_bindir(void) {
	return rz_path_prefix(RZ_BINDIR);
}

/**
 * \brief Return the directory where the Rizin libraries are placed
 */
RZ_API RZ_OWN char *rz_path_libdir(void) {
	return rz_path_prefix(RZ_LIBDIR);
}

/**
 * \brief Return the full system path of the given subpath \p path
 */
RZ_API RZ_OWN char *rz_path_system(RZ_NULLABLE const char *path) {
	return rz_path_prefix(path);
}

/**
 * \brief Return the system path of the global rizinrc file
 */
RZ_API RZ_OWN char *rz_path_system_rc(void) {
	return rz_path_prefix(RZ_GLOBAL_RC);
}

/**
 * \brief Return \p path prefixed by the home prefix
 *
 * Return \p path prefixed by the home prefix. Please note that this is not the
 * home directory, but it is usually something like `~/.local`.
 *
 * \param path Path to put in the home prefix context or NULL to just get the home prefix
 * \return \p path prefixed by the home prefix or just the home prefix
 */
RZ_API RZ_OWN char *rz_path_home_prefix(RZ_NULLABLE const char *path) {
	char *home = rz_sys_getenv(RZ_SYS_HOME);
	if (!home) {
		home = rz_file_tmpdir();
		if (!home) {
			return NULL;
		}
	}
	char *res = rz_str_newf("%s" RZ_SYS_DIR "%s" RZ_SYS_DIR "%s", home, RZ_HOME_PREFIX, path);
	free(home);
	return res;
}

/**
 * \brief Return the home directory for config files (e.g. ~/.config/rizin)
 */
RZ_API RZ_OWN char *rz_path_home_config(void) {
	return rz_path_home(RZ_HOME_CONFIGDIR);
}

/**
 * \brief Return the home directory for cache files (e.g. ~/.cache/rizin)
 */
RZ_API RZ_OWN char *rz_path_home_cache(void) {
	return rz_path_home(RZ_HOME_CACHEDIR);
}

/**
 * \brief Return the path for the command history file
 */
RZ_API RZ_OWN char *rz_path_home_history(void) {
	return rz_path_home(RZ_HOME_HISTORY);
}

/**
 * \brief Return the path of the rizinrc file in the home directory
 */
RZ_API RZ_OWN char *rz_path_home_rc(void) {
	return rz_path_home(RZ_HOME_RC);
}

/**
 * \brief Return the path of the rizinrc file in the home config directory
 */
RZ_API RZ_OWN char *rz_path_home_config_rc(void) {
	return rz_path_home(RZ_HOME_CONFIG_RC);
}

/**
 * \brief Return the home directory of config rizinrc.d
 */
RZ_API RZ_OWN char *rz_path_home_config_rcdir(void) {
	return rz_path_home(RZ_HOME_CONFIG_RC_DIR);
}

/**
 * \brief Return a new path relative to the home directory
 *
 * \param path Sub-path relative to the home directory
 * \return New path prefixed by the home directory
 */
RZ_API RZ_OWN char *rz_path_home(RZ_NULLABLE const char *path) {
	char *home = rz_sys_getenv(RZ_SYS_HOME);
	if (!home) {
		home = rz_file_tmpdir();
		if (!home) {
			return NULL;
		}
	}
	char *res;
	if (path) {
		res = rz_file_path_join(home, path);
		free(home);
	} else {
		res = home;
	}
	return res;
}

/**
 * \brief Return a new path with the `~` char expanded to the home directory
 *
 * \param path Original path that may or may not contain the `~` prefix to refer
 *             to the home directory
 * \return New path with the `~` character replaced with the full path of the home directory
 */
RZ_API RZ_OWN char *rz_path_home_expand(RZ_NULLABLE const char *path) {
	// if the path does not start with `~`, there is nothing to expand
	if (path && path[0] != '~') {
		return strdup(path);
	}

	// if the path starts with `~` but it is not `~/` or just `~`, then it is a
	// valid name (e.g. `~hello`)
	if (path && path[0] && path[1] && path[1] != '/') {
		return strdup(path);
	}

	return rz_path_home(path + 1);
}

/**
 * \brief Return a canonicalized absolute path. Expands all symbolic links and resolves
 * references to /./, /../ and extra '/' characters.
 *
 * \param path Original file path.
 * \return New canonicalized absolute path.
 */
RZ_API RZ_OWN char *rz_path_realpath(RZ_NULLABLE const char *path) {
#if __UNIX__
	char buf[PATH_MAX] = { 0 };
	const char *rp = realpath(path, buf);
	if (rp) {
		return strdup(rp);
	}
#elif __WINDOWS__
	char buf[MAX_PATH] = { 0 };
	char *basename;

	DWORD len = GetFullPathName(path, MAX_PATH, buf, &basename);
	if (len != 0 && len < MAX_PATH - 1)
		return strdup(buf);
}
#endif
	return NULL;
}<|MERGE_RESOLUTION|>--- conflicted
+++ resolved
@@ -5,6 +5,7 @@
 #include <rz_util/rz_file.h>
 #include <rz_util/rz_sys.h>
 #include <rz_util/rz_str.h>
+#include <rz_util/rz_utf8.h>
 
 // NOTE: This path is for internal use and it's only valid in non-portable binaries,
 // rz_path_bindir should be used to find the prefix during runtime.
@@ -48,10 +49,7 @@
 			return result;
 		}
 	}
-<<<<<<< HEAD
-=======
 	free(it);
->>>>>>> bf33c7eb
 prefix:
 #endif
 	return rz_file_path_join(RZ_PREFIX, path);
@@ -210,6 +208,9 @@
  * \return New canonicalized absolute path.
  */
 RZ_API RZ_OWN char *rz_path_realpath(RZ_NULLABLE const char *path) {
+	if (!path) {
+		return NULL;
+	}
 #if __UNIX__
 	char buf[PATH_MAX] = { 0 };
 	const char *rp = realpath(path, buf);
@@ -217,13 +218,14 @@
 		return strdup(rp);
 	}
 #elif __WINDOWS__
-	char buf[MAX_PATH] = { 0 };
-	char *basename;
-
-	DWORD len = GetFullPathName(path, MAX_PATH, buf, &basename);
-	if (len != 0 && len < MAX_PATH - 1)
-		return strdup(buf);
-}
+	wchar_t buf[MAX_PATH] = { 0 };
+
+	wchar_t *wpath = rz_utf8_to_utf16(path);
+	DWORD len = GetFullPathNameW(wpath, MAX_PATH, buf, NULL);
+	free(wpath);
+	if (len != 0 && len < MAX_PATH - 1) {
+		return rz_utf16_to_utf8_l(buf, len);
+	}
 #endif
 	return NULL;
 }
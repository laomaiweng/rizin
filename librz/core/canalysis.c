--- conflicted
+++ resolved
@@ -3889,15 +3889,9 @@
 	}
 	if (*rad == '.') {
 		RzList *fcns = rz_analysis_get_functions_in(core->analysis, core->offset);
-<<<<<<< HEAD
-		if (!fcns || rz_list_empty (fcns)) {
-			eprintf("No functions at current address.\n");
-			rz_list_free (fcns);
-=======
 		if (!fcns || rz_list_empty(fcns)) {
 			eprintf("No functions at current address.\n");
 			rz_list_free(fcns);
->>>>>>> db04bed5
 			return -1;
 		}
 		fcn_list_default(core, fcns, false);
